--- conflicted
+++ resolved
@@ -56,9 +56,4 @@
       - name: Create the Github release
         uses: softprops/action-gh-release@v1
         with:
-<<<<<<< HEAD
-          draft: true
-=======
-          draft: true
-          files: pkg/matrix-org-matrix-sdk-crypto-wasm-*.tgz
->>>>>>> b0da105b
+          draft: true