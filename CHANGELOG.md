<<<<<<< HEAD
# matrix-sdk-crypto-wasm vx.x.x

-   BugFix: `ToDeviceRequest` returned by `shareRoomKey(..)` always had an `undefined` `id` field.
=======
# UNRELEASED

-   Improve logging output to include more information, including data that is
    attached to tracing spans. Remove the `tracing` feature: tracing support is
    now always included.
>>>>>>> 93f3e07d

# matrix-sdk-crypto-wasm v2.0.0

-   Updated rust sdk version to revision [c2bb76029ae6d99c741727e0f87abcd734377016](https://github.com/matrix-org/matrix-rust-sdk/commit/c2bb76029ae6d99c741727e0f87abcd734377016), including:
    -   [Remove dashmap crate usage from matrix-sdk-crypto](https://github.com/matrix-org/matrix-rust-sdk/pull/2669)
    -   [Bugfix for invalidated private cross signing keys not being persisted](https://github.com/matrix-org/matrix-rust-sdk/pull/2676)
-   API Break: `RoomId.localpart` and `RoomId.serverName` have been removed.
-   Add new secrets API `OlmMachine.registerReceiveSecretCallback`,
    `OlmMachine.getSecretsFromInbox`, `OlmMachine.deleteSecretsFromInbox`.

# matrix-sdk-crypto-wasm v1.3.0

-   Add `OlmMachine.registerUserIdentityUpdatedCallback`.
-   Expose new method `OlmMachine.getRoomEventEncryptionInfo`.
-   Update `IndexeddbCryptoStore` to use a single store for outgoing secret
    requests.

# matrix-sdk-crypto-wasm v1.2.2

## Changes in the WASM bindings

-   `OlmMachine.decrypt_room_event()` now throws a
    typed `MegolmDecryptionError` instead of generic `Error`.

# matrix-sdk-crypto-wasm v1.2.1

## Changes in the WASM bindings

-   Expose `version` field of `KeysBackupRequest`.

# matrix-sdk-crypto-wasm v1.2.0

## Changes in the WASM bindings

-   The `BackupKeys` structure returned by `OlmMachine.getBackupKeys` now
    contains a `decryptionKey` property which is is a `BackupDecryptionKey`
    instance.

-   Expose `SignatureVerification.trusted` method.

# matrix-sdk-crypto-wasm v1.1.0

## Changes in the WASM bindings

-   Expose bindings for secure key backup.
-   Expose `OwnUserIdentity.isVerified`.

## Changes in the underlying Rust crate

-   Mark our `OwnUserIdentity` as verified if we successfully import the matching private keys.

# matrix-sdk-crypto-wasm v1.0.1

No functional changes. Fixes for the release process which prevented v1.0.0
being released.

# matrix-sdk-crypto-wasm v1.0.0

Project renamed to `matrix-sdk-crypto-wasm`. No functional changes.

# matrix-sdk-crypto-js v0.1.4

-   Add method `OlmMachine.queryKeysForUsers` to build an out-of-band key
    request.

# matrix-sdk-crypto-js v0.1.3

## Changes in the Javascript bindings

-   Fix bug introduced in v0.1.2 which caused an undocumented change to the results of `OlmMachine.receiveSyncChanges`.

## Changes in the underlying Rust crate

-   Fix a bug which could cause generated one-time-keys not to be persisted.

# matrix-sdk-crypto-js v0.1.2

**WARNING**: this version had a breaking change in the result type of `OlmMachine.receiveSyncChanges`.
This is corrected in v0.1.3.

## Changes in the Javascript bindings

-   Add `Qr.state()` method to inspect the current state of QR code
    verifications.

## Changes in the underlying Rust crate

-   Fix handling of SAS verification start events once we have shown a QR code.

# matrix-sdk-crypto-js v0.1.1

-   Add `verify` method to `Device`.

# matrix-sdk-crypto-js v0.1.0

## Changes in the Javascript bindings

-   In `OlmMachine.getIdentity`, wait a limited time for any in-flight
    device-list updates to complete.

-   Add `VerificationRequest.timeRemainingMillis()`.

## Changes in the underlying Rust crate

-   When rejecting a key-verification request over to-device messages, send the
    `m.key.verification.cancel` to the device that made the request, rather
    than broadcasting to all devices.

# matrix-sdk-crypto-js v0.1.0-alpha.11

## Changes in the Javascript bindings

-   Simplify the response type of `Sas.confirm()`.
-   Add `VerificationRequest.registerChangesCallback()`,
    `Sas.registerChangesCallback()`, and `Qr.registerChangesCallback()`.
-   Add `VerificationRequest.phase()` and `VerificationRequest.getVerification()`.

## Changes in the underlying Rust crate

-   Add support for the `hkdf-hmac-sha256.v2` SAS message authentication code.

-   Ensure that the correct short authentication strings are used when accepting a
    SAS verification with the `Sas::accept()` method.

# matrix-sdk-crypto-js v0.1.0-alpha.10

-   Add `masterKey`, `userSigningKey`, `selfSigningKey` to `UserIdentity` and `OwnUserIdentity`

# matrix-sdk-crypto-js v0.1.0-alpha.9

-   Extend `OlmDevice.markRequestAsSent` to accept responses to
    `SigningKeysUploadRequest`s.
-   Add a missing `const` for compatibility with ECMAScript Module compatibility
    mode.
-   Fix the body of `SignatureUploadRequest`s to match the spec.
-   Add a constructor for `SigningKeysUploadRequest`.

# matrix-sdk-crypto-js v0.1.0-alpha.8

-   `importCrossSigningKeys`: change the parameters to be individual keys
    rather than a `CrossSigningKeyExport` object.
-   Make `unused_fallback_keys` optional in `Machine.receive_sync_changes`

# matrix-sdk-crypto-js v0.1.0-alpha.7

-   Add new accessors `Device.algorithms` and `Device.isSignedByOwner`
-   In `OlmMachine.getUserDevices`, wait a limited time for any in-flight
    device-list updates to complete.

# matrix-sdk-crypto-js v0.1.0-alpha.6

-   Add new accessor `InboundGroupSession.senderKey`.
-   Add a new API, `OlmMachine.registerRoomKeyUpdatedCallback`, which
    applications can use to listen for received room keys.<|MERGE_RESOLUTION|>--- conflicted
+++ resolved
@@ -1,14 +1,10 @@
-<<<<<<< HEAD
-# matrix-sdk-crypto-wasm vx.x.x
-
--   BugFix: `ToDeviceRequest` returned by `shareRoomKey(..)` always had an `undefined` `id` field.
-=======
 # UNRELEASED
 
 -   Improve logging output to include more information, including data that is
     attached to tracing spans. Remove the `tracing` feature: tracing support is
     now always included.
->>>>>>> 93f3e07d
+
+-   BugFix: `ToDeviceRequest` returned by `shareRoomKey(..)` always had an `undefined` `id` field.
 
 # matrix-sdk-crypto-wasm v2.0.0
 
